--- conflicted
+++ resolved
@@ -16,19 +16,11 @@
  *
  * @type {Enum}
  */
-<<<<<<< HEAD
-const characteristicSendUuids = new Enum({
+const sendUuids = new Enum({
   SEND_NO_ACK: 'fa0a', // not-ack commands (PCMD only)
   SEND_WITH_ACK: 'fa0b', // ack commands (all piloting commands)
   SEND_HIGH_PRIORITY: 'fa0c', // emergency commands
   ACK_COMMAND: 'fa1e', // ack for data sent on 0e
-=======
-const sendUuids = new Enum({
-  SEND_NO_ACK: '0a', // not-ack commands (PCMD only)
-  SEND_WITH_ACK: '0b', // ack commands (all piloting commands)
-  SEND_HIGH_PRIORITY: '0c', // emergency commands
-  ACK_COMMAND: '1e', // ack for data sent on 0e
->>>>>>> fb65be30
 });
 
 /**
@@ -41,8 +33,7 @@
  *
  * @type {Enum}
  */
-<<<<<<< HEAD
-const characteristicReceiveUuids = new Enum({
+const receiveUuids = new Enum({
   ACK_DRONE_DATA: 'fb0e', // drone data that needs an ack (needs to be ack on 1e)
   NO_ACK_DRONE_DATA: 'fb0f', // data from drone (including battery and others), no ack
   ACK_COMMAND_SENT: 'fb1b', // ack 0b channel, SEND_WITH_ACK
@@ -64,18 +55,6 @@
  * @type {Enum}
  */
 const characteristicUuids = new Enum(Object.assign({}, characteristicSendUuids, characteristicReceiveUuids));
-
-module.exports = {
-  characteristicSendUuids,
-  characteristicReceiveUuids,
-  characteristicUuids,
-=======
-const receiveUuids = new Enum({
-  ACK_DRONE_DATA: '0e', // drone data that needs an ack (needs to be ack on 1e)
-  NO_ACK_DRONE_DATA: '0f', // data from drone (including battery and others), no ack
-  ACK_COMMAND_SENT: '1b', // ack 0b channel, SEND_WITH_ACK
-  ACK_HIGH_PRIORITY: '1c', // ack 0c channel, SEND_HIGH_PRIORITY
-});
 
 /**
  * @see http://forum.developer.parrot.com/t/minidrone-characteristics-uuid/4686/3
@@ -105,5 +84,5 @@
   receiveUuids,
   serviceUuids,
   handshakeUuids,
->>>>>>> fb65be30
+  characteristicUuids,
 };