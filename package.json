--- conflicted
+++ resolved
@@ -12,29 +12,18 @@
     "case": "^1.5.4",
     "dgram": "^1.0.1",
     "events": "^3.0.0",
-<<<<<<< HEAD
     "net": "^1.0.2",
-    "noble": "git://github.com/jacobrosenthal/noble.git#highsierra",
-    "node-gyp": "^3.6.2",
-=======
     "node-gyp": "^10.0.0",
->>>>>>> fb65be30
     "resolve": "^1.6.0",
     "winston": "^3.0.0",
     "xml2js": "^0.6.2"
   },
   "devDependencies": {
-<<<<<<< HEAD
-    "ava": "0.25.0",
-    "eslint": "5.10.0",
-    "jsdoc": "3.5.5",
     "mdns": "^2.4.0",
-    "minami-compat": "1.2.4"
-=======
+    "minami-compat": "1.2.4",
     "ava": "5.3.1",
     "eslint": "^8.54.0",
     "jsdoc": "^4.0.2"
->>>>>>> fb65be30
   },
   "scripts": {
     "test": "echo No tests defined",
