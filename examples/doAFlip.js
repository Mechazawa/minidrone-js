--- conflicted
+++ resolved
@@ -1,8 +1,4 @@
-<<<<<<< HEAD
 const {DroneConnection, CommandParser, BLEConnector} = require('minidrone-js');
-=======
-const {DroneConnection, CommandParser} = require('minidrone-js');
->>>>>>> fb65be30
 
 const connector = new BLEConnector();
 const parser = new CommandParser();
